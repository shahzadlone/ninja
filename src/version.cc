// Copyright 2013 Google Inc. All Rights Reserved.
//
// Licensed under the Apache License, Version 2.0 (the "License");
// you may not use this file except in compliance with the License.
// You may obtain a copy of the License at
//
//     http://www.apache.org/licenses/LICENSE-2.0
//
// Unless required by applicable law or agreed to in writing, software
// distributed under the License is distributed on an "AS IS" BASIS,
// WITHOUT WARRANTIES OR CONDITIONS OF ANY KIND, either express or implied.
// See the License for the specific language governing permissions and
// limitations under the License.

#include "version.h"

#include <stdlib.h>

#include "util.h"

<<<<<<< HEAD
const char* kNinjaVersion = "1.3.4";
=======
const char* kNinjaVersion = "1.4.0.git";
>>>>>>> 6f7ea464

void ParseVersion(const string& version, int* major, int* minor) {
  size_t end = version.find('.');
  *major = atoi(version.substr(0, end).c_str());
  *minor = 0;
  if (end != string::npos) {
    size_t start = end + 1;
    end = version.find('.', start);
    *minor = atoi(version.substr(start, end).c_str());
  }
}

void CheckNinjaVersion(const string& version) {
  int bin_major, bin_minor;
  ParseVersion(kNinjaVersion, &bin_major, &bin_minor);
  int file_major, file_minor;
  ParseVersion(version, &file_major, &file_minor);

  if (bin_major > file_major) {
    Warning("ninja executable version (%s) greater than build file "
            "ninja_required_version (%s); versions may be incompatible.",
            kNinjaVersion, version.c_str());
    return;
  }

  if ((bin_major == file_major && bin_minor < file_minor) ||
      bin_major < file_major) {
    Fatal("ninja version (%s) incompatible with build file "
          "ninja_required_version version (%s).",
          kNinjaVersion, version.c_str());
  }
}<|MERGE_RESOLUTION|>--- conflicted
+++ resolved
@@ -18,11 +18,7 @@
 
 #include "util.h"
 
-<<<<<<< HEAD
-const char* kNinjaVersion = "1.3.4";
-=======
-const char* kNinjaVersion = "1.4.0.git";
->>>>>>> 6f7ea464
+const char* kNinjaVersion = "1.4.0";
 
 void ParseVersion(const string& version, int* major, int* minor) {
   size_t end = version.find('.');
